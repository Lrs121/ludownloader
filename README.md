--- conflicted
+++ resolved
@@ -1,18 +1,4 @@
-<<<<<<< HEAD
-# LuDownloader 
-## What am I trying to achieve?
-I want to code some Rust, it's fun. I also need to learn some Frontend stuff, that's why I created the project. (Also because JDownloader has scaling issues with 4k HiDpi on linux.)
-
-## Current state?
-Working on downloading stuff concurrently from Rust, currently occupied with resuming/restarting the download. The download module will be added as a dependency to the download manager tauri plugin. 
-## How to build/run?
-```
-yarn install
-yarn tauri dev
-```
-=======
 # ludownloader
 The idea for this repo is to help me practice rust, svelte and software architecture overall. The idea came to me when I got sick of JDownloader being outdated and not rendering correctly on 4k screens and on linux.
 
-The plan is to implement the components one at a time (downloader-core, account-manager, link-crawler, download-manager) and then expose a GUI to interact with them over a Svelte frontend. (Initial idea was Tauri, but after having experienced the use-case of deploying a downloader on something like an OrangePI5 I want the GUI to be accessible over the local network)
->>>>>>> 6d244863
+The plan is to implement the components one at a time (downloader-core, account-manager, link-crawler, download-manager) and then expose a GUI to interact with them over a Svelte frontend. (Initial idea was Tauri, but after having experienced the use-case of deploying a downloader on something like an OrangePI5 I want the GUI to be accessible over the local network)